package graphics.scenery.tests.examples

import cleargl.GLVector
import graphics.scenery.*
import graphics.scenery.backends.Renderer
import graphics.scenery.controls.InputHandler
import graphics.scenery.controls.OpenVRHMD
import graphics.scenery.controls.TrackedStereoGlasses
<<<<<<< HEAD
import graphics.scenery.controls.TrackerInput
=======
>>>>>>> 61798ff6
import graphics.scenery.controls.behaviours.ArcballCameraControl
import graphics.scenery.controls.behaviours.FPSCameraControl
import graphics.scenery.utils.Numerics
import org.junit.Test
import org.scijava.ui.behaviour.ClickBehaviour
import java.io.IOException
import kotlin.concurrent.thread

/**
* <Description>
*
* @author Ulrik Günther <hello@ulrik.is>
*/
class SponzaExample : SceneryDefaultApplication("SponzaExample", windowWidth = 2560, windowHeight = 1600) {
    private var hmd: TrackedStereoGlasses? = null

    override fun init() {
        try {
//            hmd = OpenVRHMD(useCompositor = true)
<<<<<<< HEAD
            hmd = TrackedStereoGlasses("DTrack@10.1.2.201", 2560, 1600)
=======
            hmd = TrackedStereoGlasses("DTrack@10.1.2.201", 2650, 1600)
>>>>>>> 61798ff6
            hub.add(SceneryElement.HMDInput, hmd!!)

            renderer = Renderer.createRenderer(hub, applicationName,
                scene,
                1280,
                800)
            hub.add(SceneryElement.Renderer, renderer!!)

            val cam: Camera = DetachedHeadCamera(hmd)
            cam.position = GLVector(0.0f, 5.0f, 0.0f)
            cam.perspectiveCamera(50.0f, 1280.0f, 720.0f)
//            cam.rotation.setFromEuler(Math.PI.toFloat()/2.0f, 0.0f, 0.0f)
            cam.active = true

            scene.addChild(cam)

            val lights = (0..16).map {
                Box(GLVector(0.5f, 0.5f, 0.5f))
            }

            lights.map {
                it.position = Numerics.randomVectorFromRange(3, -600.0f, 600.0f)
                val mat = Material()
                mat.diffuse = Numerics.randomVectorFromRange(3, 0.0f, 1.0f)
                it.material = mat

                val light = PointLight()
                light.emissionColor = it.material.diffuse
                light.intensity = Numerics.randomFromRange(1.0f, 100f)
                light.linear = 1.8f
                light.quadratic = 0.7f

                it.addChild(light)

                scene.addChild(it)
            }

            val mesh = Mesh()
            val meshM = Material()
            meshM.ambient = GLVector(0.5f, 0.5f, 0.5f)
            meshM.diffuse = GLVector(0.5f, 0.5f, 0.5f)
            meshM.specular = GLVector(0.0f, 0.0f, 0.0f)

            mesh.readFromOBJ(getDemoFilesPath() + "/sponza-crytek/sponza.obj", useMTL = true)
            mesh.position = GLVector(-200.0f, 5.0f, 200.0f)
            mesh.scale = GLVector(0.01f, 0.01f, 0.01f)
            mesh.name = "Sponza_Mesh"

            scene.addChild(mesh)

            var ticks: Int = 0

            thread {
                var reverse = false

                while (true) {
                    lights.mapIndexed {
                        i, light ->
                        val phi = Math.PI * 2.0f * ticks / 800.0f

                        light.position = GLVector(
                            -128.0f + 7.0f * (i + 1),
                            5.0f + i * 1.0f,
                            (i + 1) * 5.0f * Math.cos(phi + (i * 0.2f)).toFloat())

                        light.children[0].position = light.position

                    }

                    if (ticks >= 5000 && reverse == false) {
                        reverse = true
                    }
                    if (ticks <= 0 && reverse == true) {
                        reverse = false
                    }

                    if (reverse) {
                        ticks--
                    } else {
                        ticks++
                    }
                    Thread.sleep(50)
                }
            }
        } catch (e: IOException) {
            e.printStackTrace()
        }

    }

    override fun inputSetup() {
        val target = GLVector(1.5f, 5.5f, 55.5f)
        val inputHandler = (hub.get(SceneryElement.Input) as InputHandler)
        val targetArcball = ArcballCameraControl("mouse_control", scene.findObserver(), renderer!!.window.width, renderer!!.window.height, target)
        val fpsControl = FPSCameraControl("mouse_control", scene.findObserver(), renderer!!.window.width, renderer!!.window.height)

        val toggleControlMode = object : ClickBehaviour {
            var currentMode = "fps"

            override fun click(x: Int, y: Int) {
                if (currentMode.startsWith("fps")) {
                    targetArcball.target = scene.findObserver().position + scene.findObserver().forward

                    inputHandler.addBehaviour("mouse_control", targetArcball)
                    inputHandler.addBehaviour("scroll_arcball", targetArcball)
                    inputHandler.addKeyBinding("scroll_arcball", "scroll")

                    currentMode = "arcball"
                } else {
                    inputHandler.addBehaviour("mouse_control", fpsControl)
                    inputHandler.removeBehaviour("scroll_arcball")

                    currentMode = "fps"
                }

                System.out.println("Switched to $currentMode control")
            }
        }

        inputHandler.addBehaviour("toggle_control_mode", toggleControlMode)
        inputHandler.addKeyBinding("toggle_control_mode", "C")
    }


    @Test override fun main() {
        super.main()
    }
}<|MERGE_RESOLUTION|>--- conflicted
+++ resolved
@@ -6,10 +6,6 @@
 import graphics.scenery.controls.InputHandler
 import graphics.scenery.controls.OpenVRHMD
 import graphics.scenery.controls.TrackedStereoGlasses
-<<<<<<< HEAD
-import graphics.scenery.controls.TrackerInput
-=======
->>>>>>> 61798ff6
 import graphics.scenery.controls.behaviours.ArcballCameraControl
 import graphics.scenery.controls.behaviours.FPSCameraControl
 import graphics.scenery.utils.Numerics
@@ -29,11 +25,7 @@
     override fun init() {
         try {
 //            hmd = OpenVRHMD(useCompositor = true)
-<<<<<<< HEAD
             hmd = TrackedStereoGlasses("DTrack@10.1.2.201", 2560, 1600)
-=======
-            hmd = TrackedStereoGlasses("DTrack@10.1.2.201", 2650, 1600)
->>>>>>> 61798ff6
             hub.add(SceneryElement.HMDInput, hmd!!)
 
             renderer = Renderer.createRenderer(hub, applicationName,
