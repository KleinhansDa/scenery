--- conflicted
+++ resolved
@@ -1507,11 +1507,7 @@
             }
 
             if(encoder == null || encoder?.frameWidth != window.width || encoder?.frameHeight != window.height) {
-<<<<<<< HEAD
-                encoder = H264Encoder(window.width, window.height, "${SimpleDateFormat("yyyy-MM-dd_HH.mm.ss").format(Date())}.mkv")
-=======
                 encoder = H264Encoder(window.width, window.height, "${SimpleDateFormat("yyyy-MM-dd_HH.mm.ss").format(Date())}.mp4")
->>>>>>> 1a57f996
             }
 
             screenshotBuffer?.let { sb ->
